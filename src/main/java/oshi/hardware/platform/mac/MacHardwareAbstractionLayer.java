/**
 * Oshi (https://github.com/dblock/oshi)
 * 
 * Copyright (c) 2010 - 2016 The Oshi Project Team
 * 
 * All rights reserved. This program and the accompanying materials
 * are made available under the terms of the Eclipse Public License v1.0
 * which accompanies this distribution, and is available at
 * http://www.eclipse.org/legal/epl-v10.html
 * 
 * Contributors:
 * dblock[at]dblock[dot]org
 * alessandro[at]perucchi[dot]org
 * widdis[at]gmail[dot]com
 * https://github.com/dblock/oshi/graphs/contributors
 */
package oshi.hardware.platform.mac;

import oshi.hardware.CentralProcessor;
import oshi.hardware.Display;
import oshi.hardware.GlobalMemory;
<<<<<<< HEAD
=======
import oshi.hardware.HWDiskStore;
import oshi.hardware.HardwareAbstractionLayer;
>>>>>>> 74d7f29d
import oshi.hardware.PowerSource;
import oshi.hardware.Sensors;
import oshi.hardware.common.AbstractHardwareAbstractionLayer;
import oshi.software.os.OSFileStore;
import oshi.software.os.mac.MacFileSystem;

public class MacHardwareAbstractionLayer extends AbstractHardwareAbstractionLayer {

    /**
     * {@inheritDoc}
     */
    @Override
    public CentralProcessor getProcessor() {
        if (this.processor == null) {
            this.processor = new MacCentralProcessor();
        }
        return this.processor;
    }

    /**
     * {@inheritDoc}
     */
    @Override
    public GlobalMemory getMemory() {
        if (this.memory == null) {
            this.memory = new MacGlobalMemory();
        }
        return this.memory;
    }

    /**
     * {@inheritDoc}
     */
    @Override
    public PowerSource[] getPowerSources() {
        return MacPowerSource.getPowerSources();
    }

    /**
     * {@inheritDoc}
     */
    @Override
    public OSFileStore[] getFileStores() {
        return MacFileSystem.getFileStores();
    }

    /**
     * {@inheritDoc}
     */
    @Override
    public Display[] getDisplays() {
        return MacDisplay.getDisplays();
    }

    /**
     * {@inheritDoc}
     */
    @Override
    public Sensors getSensors() {
        if (this.sensors == null) {
            this.sensors = new MacSensors();
        }
        return this.sensors;
    }
<<<<<<< HEAD
=======

    @Override
    public HWDiskStore[] getDisksStores() {
        return new MacDisks().getDisks();
    }

    @Override
    public JsonObject toJSON() {
        JsonArrayBuilder powerSourceArrayBuilder = jsonFactory.createArrayBuilder();
        for (PowerSource powerSource : getPowerSources()) {
            powerSourceArrayBuilder.add(powerSource.toJSON());
        }
        JsonArrayBuilder fileStoreArrayBuilder = jsonFactory.createArrayBuilder();
        for (OSFileStore fileStore : getFileStores()) {
            fileStoreArrayBuilder.add(fileStore.toJSON());
        }
        JsonArrayBuilder displayArrayBuilder = jsonFactory.createArrayBuilder();
        for (Display display : getDisplays()) {
            displayArrayBuilder.add(display.toJSON());
        }
        return NullAwareJsonObjectBuilder.wrap(jsonFactory.createObjectBuilder()).add("processor", getProcessor().toJSON())
                .add("memory", getMemory().toJSON()).add("powerSources", powerSourceArrayBuilder.build())
                .add("fileStores", fileStoreArrayBuilder.build()).add("displays", displayArrayBuilder.build())
                .add("sensors", getSensors().toJSON()).build();
    }
>>>>>>> 74d7f29d
}<|MERGE_RESOLUTION|>--- conflicted
+++ resolved
@@ -19,11 +19,8 @@
 import oshi.hardware.CentralProcessor;
 import oshi.hardware.Display;
 import oshi.hardware.GlobalMemory;
-<<<<<<< HEAD
-=======
 import oshi.hardware.HWDiskStore;
 import oshi.hardware.HardwareAbstractionLayer;
->>>>>>> 74d7f29d
 import oshi.hardware.PowerSource;
 import oshi.hardware.Sensors;
 import oshi.hardware.common.AbstractHardwareAbstractionLayer;
@@ -88,8 +85,6 @@
         }
         return this.sensors;
     }
-<<<<<<< HEAD
-=======
 
     @Override
     public HWDiskStore[] getDisksStores() {
@@ -115,5 +110,4 @@
                 .add("fileStores", fileStoreArrayBuilder.build()).add("displays", displayArrayBuilder.build())
                 .add("sensors", getSensors().toJSON()).build();
     }
->>>>>>> 74d7f29d
 }